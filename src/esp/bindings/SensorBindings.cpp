--- conflicted
+++ resolved
@@ -94,11 +94,7 @@
   py::class_<CameraSensorSpec, CameraSensorSpec::ptr, VisualSensorSpec,
              SensorSpec>(m, "CameraSensorSpec", py::dynamic_attr())
       .def(py::init(&CameraSensorSpec::create<>))
-<<<<<<< HEAD
-      .def_readwrite("ortho_scale", &CameraSensorSpec::ortho_scale);
-=======
       .def_readwrite("ortho_scale", &CameraSensorSpec::orthoScale);
->>>>>>> 57cc4289
 
   // ==== Sensor ====
   py::class_<Sensor, Magnum::SceneGraph::PyFeature<Sensor>,
